--- conflicted
+++ resolved
@@ -128,11 +128,8 @@
     logger: Logger,
     flags: Flags = [],
     propertyEventChannelBufferSize: Int = 10,
-<<<<<<< HEAD
-    channelSuffix: String? = nil
-=======
+    channelSuffix: String? = nil,
     identificationSensorONo: OcaONo = OcaInvalidONo
->>>>>>> 9614f303
   ) throws {
     self.connection = connection
     self.binaryMessenger = binaryMessenger
@@ -222,20 +219,11 @@
     try meteringEventChannel.allowChannelBufferOverflow(true)
     try connectionStateChannel.allowChannelBufferOverflow(true)
 
-<<<<<<< HEAD
     logger.trace("OCA platform channels ready (\(channelSuffix ?? "no suffix"))")
-    
+
     Task{
-=======
-    logger.trace("OCA platform channels ready")
-
-    Task {
->>>>>>> 9614f303
       // let Flutter code know it is safe to subsribe to the channels above
-      try await platformStateChannel.invoke(
-        method: OcaPlatformStateReadyMethodName,
-        arguments: true
-      )
+      try await platformStateChannel.invoke(method: OcaPlatformStateReadyMethodName, arguments: true)
     }
   }
 
